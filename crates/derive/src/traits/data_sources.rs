--- conflicted
+++ resolved
@@ -1,13 +1,11 @@
 //! Contains traits that describe the functionality of various data sources used in the derivation
 //! pipeline's stages.
 
-<<<<<<< HEAD
-use crate::types::{Blob, BlockInfo, IndexedBlobHash, Receipt, StageResult, TxEnvelope};
+use crate::types::{
+    Blob, BlockInfo, ExecutionPayloadEnvelope, IndexedBlobHash, L2BlockInfo, Receipt, StageResult,
+    TxEnvelope,
+};
 use alloc::{boxed::Box, fmt::Debug, vec::Vec};
-=======
-use crate::types::{BlockInfo, ExecutionPayloadEnvelope, L2BlockInfo, Receipt, StageResult};
-use alloc::{boxed::Box, vec::Vec};
->>>>>>> 92fcc87f
 use alloy_primitives::{Address, Bytes, B256};
 use anyhow::Result;
 use async_trait::async_trait;
