[package]
name = "kona-derive"
description = "A no_std derivation pipeline implementation for the OP Stack"
version = "0.0.1"
edition.workspace = true
authors.workspace = true
license.workspace = true
repository.workspace = true
homepage.workspace = true

[dependencies]
# Workspace
anyhow.workspace = true
tracing.workspace = true
alloy-consensus.workspace = true
alloy-primitives = { workspace = true, features = ["rlp"] }
alloy-rlp = { workspace = true, features = ["derive"] }
alloy-eips.workspace = true
op-alloy-consensus.workspace = true
revm = { workspace = true, optional = true }
spin.workspace = true
lru.workspace = true
async-trait.workspace = true

# Local
kona-primitives = { path = "../primitives", version = "0.0.1" }

# External
alloy-sol-types = { version = "0.7.6", default-features = false }
hashbrown = "0.14.5"
unsigned-varint = "0.8.0"
miniz_oxide = "0.7.3"

# `serde` feature dependencies
serde = { version = "1.0.203", default-features = false, features = ["derive"], optional = true }

# `online` feature dependencies
c-kzg = { version = "1.0.2", default-features = false, optional = true }
sha2 = { version = "0.10.8", default-features = false, optional = true }
alloy-provider = { git = "https://github.com/alloy-rs/alloy", rev = "cb95183", optional = true} 
alloy-transport-http = { git = "https://github.com/alloy-rs/alloy", rev = "cb95183", optional = true } 
<<<<<<< HEAD
alloy-rpc-types = { git = "https://github.com/alloy-rs/alloy", rev = "cb95183", default-features = false, optional = true }
reqwest = { version = "0.12", default-features = false, optional = true }
serde_json = { version = "1.0.94", default-features = false, optional = true }
=======
reqwest = { version = "0.12.4", default-features = false, optional = true }
>>>>>>> a0e8ec17

# `test-utils` feature dependencies
alloy-node-bindings = { git = "https://github.com/alloy-rs/alloy", rev = "cb95183", default-features = false, optional = true }
tracing-subscriber = { version = "0.3.18", optional = true }
alloy-rpc-client = { git = "https://github.com/alloy-rs/alloy", rev = "cb95183", default-features = false, optional = true }
alloy-transport = { git = "https://github.com/alloy-rs/alloy", rev = "cb95183", default-features = false, optional = true }

[dev-dependencies]
tokio = { version = "1.38", features = ["full"] }
proptest = "1.4.0"
tracing-subscriber = "0.3.18"
alloy-node-bindings = { git = "https://github.com/alloy-rs/alloy", rev = "cb95183", default-features = false }
alloy-rpc-client = { git = "https://github.com/alloy-rs/alloy", rev = "cb95183", default-features = false }
serde_json = { version = "1.0.117", default-features = false }

[features]
default = ["serde", "k256"]
serde = [
  "dep:serde",
  "kona-primitives/serde",
  "alloy-primitives/serde",
  "alloy-consensus/serde",
  "op-alloy-consensus/serde"
]
k256 = ["alloy-primitives/k256", "alloy-consensus/k256", "op-alloy-consensus/k256"]
online = [
  "dep:serde_json",
  "dep:revm",
  "dep:c-kzg",
  "dep:sha2",
  "dep:alloy-provider",
  "dep:alloy-rpc-types",
  "dep:alloy-transport",
  "dep:alloy-transport-http",
  "dep:reqwest",
  "alloy-provider/reqwest",
  "alloy-rpc-client/reqwest",
  "alloy-transport-http/reqwest",
  "alloy-consensus/serde",
  "c-kzg/serde",
  "revm/serde",
  "revm/c-kzg",
]
test-utils = ["dep:alloy-node-bindings", "dep:tracing-subscriber", "dep:alloy-rpc-client"]<|MERGE_RESOLUTION|>--- conflicted
+++ resolved
@@ -39,13 +39,9 @@
 sha2 = { version = "0.10.8", default-features = false, optional = true }
 alloy-provider = { git = "https://github.com/alloy-rs/alloy", rev = "cb95183", optional = true} 
 alloy-transport-http = { git = "https://github.com/alloy-rs/alloy", rev = "cb95183", optional = true } 
-<<<<<<< HEAD
 alloy-rpc-types = { git = "https://github.com/alloy-rs/alloy", rev = "cb95183", default-features = false, optional = true }
-reqwest = { version = "0.12", default-features = false, optional = true }
 serde_json = { version = "1.0.94", default-features = false, optional = true }
-=======
 reqwest = { version = "0.12.4", default-features = false, optional = true }
->>>>>>> a0e8ec17
 
 # `test-utils` feature dependencies
 alloy-node-bindings = { git = "https://github.com/alloy-rs/alloy", rev = "cb95183", default-features = false, optional = true }
