--- conflicted
+++ resolved
@@ -18,13 +18,7 @@
 
 # local
 kona-common = { path = "../common", version = "0.0.2" }
-<<<<<<< HEAD
-
-# external
-serde = { version = "1.0.203", features = ["derive"], optional = true }
-=======
 rkyv = { version = "0.7.44", optional = true }
->>>>>>> 99a0d43a
 
 [dev-dependencies]
 tokio = { version = "1.38.0", features = ["full"] }
@@ -32,9 +26,5 @@
 
 [features]
 default = []
-<<<<<<< HEAD
-serde = ["dep:serde"]
-no-io = ["kona-common/no-io"]
-=======
 rkyv = ["dep:rkyv"]
->>>>>>> 99a0d43a
+no-io = ["kona-common/no-io"]